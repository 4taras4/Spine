--- conflicted
+++ resolved
@@ -14,16 +14,16 @@
 
 /// The main class
 public class Spine {
-	
+
 	/// The router that builds the URLs for requests.
 	let router: Router
-	
+
 	/// The HTTPClient that performs the HTTP requests.
 	public let networkClient: NetworkClient
-	
+
 	/// The serializer to use for serializing and deserializing of JSON representations.
 	public let serializer: Serializer = Serializer()
-	
+
 	/// The key formatter to use for formatting field names to keys.
 	public var keyFormatter: KeyFormatter = DasherizedKeyFormatter() {
 		didSet {
@@ -31,13 +31,13 @@
 			serializer.keyFormatter = keyFormatter
 		}
 	}
-	
+
 	/// The operation queue on which all operations are queued.
 	let operationQueue = NSOperationQueue()
-	
-	
+
+
 	// MARK: Initializers
-	
+
 	/**
 	Creates a new Spine instance using the given router and network client.
 	*/
@@ -45,11 +45,11 @@
 		self.router = router
 		self.networkClient = networkClient
 		self.operationQueue.name = "com.wardvanteijlingen.spine"
-		
+
 		self.router.keyFormatter = keyFormatter
 		self.serializer.keyFormatter = keyFormatter
 	}
-	
+
 	/**
 	Creates a new Spine instance using the default Router and HTTPClient classes.
 	*/
@@ -58,7 +58,7 @@
 		router.baseURL = baseURL
 		self.init(router: router, networkClient: HTTPClient())
 	}
-	
+
 	/**
 	Creates a new Spine instance using a specific router and the default HTTPClient class.
 	Use this initializer to specify a custom router.
@@ -66,7 +66,7 @@
 	public convenience init(router: Router) {
 		self.init(router: router, networkClient: HTTPClient())
 	}
-	
+
 	/**
 	Creates a new Spine instance using a specific network client and the default Router class.
 	Use this initializer to specify a custom network client.
@@ -76,36 +76,36 @@
 		router.baseURL = baseURL
 		self.init(router: router, networkClient: networkClient)
 	}
-	
-	
+
+
 	// MARK: Operations
-	
+
 	/**
 	Adds the given operation to the operation queue.
 	This sets the spine property of the operation to this Spine instance.
-	
+
 	- parameter operation: The operation to enqueue.
 	*/
 	func addOperation(operation: ConcurrentOperation) {
 		operation.spine = self
 		operationQueue.addOperation(operation)
 	}
-	
-	
+
+
 	// MARK: Fetching
-	
+
 	/**
 	Fetch multiple resources using the given query.
-	
+
 	- parameter query: The query describing which resources to fetch.
-	
+
 	- returns: A future that resolves to a tuple containing the fetched ResourceCollection, the document meta, and the document jsonapi object.
 	*/
 	public func find<T: Resource>(query: Query<T>) -> Future<(resources: ResourceCollection, meta: Metadata?, jsonapi: JSONAPIData?), SpineError> {
 		let promise = Promise<(resources: ResourceCollection, meta: Metadata?, jsonapi: JSONAPIData?), SpineError>()
-		
+
 		let operation = FetchOperation(query: query, spine: self)
-		
+
 		operation.completionBlock = { [unowned operation] in
 
 			switch operation.result! {
@@ -116,39 +116,39 @@
 				promise.failure(error)
 			}
 		}
-		
+
 		addOperation(operation)
-		
-		return promise.future
-	}
-	
+
+		return promise.future
+	}
+
 	/**
 	Fetch multiple resources with the given IDs and type.
-	
+
 	- parameter IDs:  Array containing IDs of resources to fetch.
 	- parameter type: The type of resource to fetch.
-	
+
 	- returns: A future that resolves to a tuple containing the fetched ResourceCollection, the document meta, and the document jsonapi object.
 	*/
 	public func find<T: Resource>(IDs: [String], ofType type: T.Type) -> Future<(resources: ResourceCollection, meta: Metadata?, jsonapi: JSONAPIData?), SpineError> {
 		let query = Query(resourceType: type, resourceIDs: IDs)
 		return find(query)
 	}
-	
+
 	/**
 	Fetch one resource using the given query.
 	If the response contains multiple resources, the first resource is returned.
 	If the response indicates success but doesn't contain any resources, the returned future fails.
-	
+
 	- parameter query: The query describing which resource to fetch.
-	
+
 	- returns: A future that resolves to a tuple containing the fetched resource, the document meta, and the document jsonapi object.
 	*/
 	public func findOne<T: Resource>(query: Query<T>) -> Future<(resource: T, meta: Metadata?, jsonapi: JSONAPIData?), SpineError> {
 		let promise = Promise<(resource: T, meta: Metadata?, jsonapi: JSONAPIData?), SpineError>()
-		
+
 		let operation = FetchOperation(query: query, spine: self)
-		
+
 		operation.completionBlock = { [unowned operation] in
 			switch operation.result! {
 			case .Success(let document) where document.data?.count == 0 || document.data == nil:
@@ -161,57 +161,57 @@
 				promise.failure(error)
 			}
 		}
-		
+
 		addOperation(operation)
-		
-		return promise.future
-	}
-	
+
+		return promise.future
+	}
+
 	/**
 	Fetch one resource with the given ID and type.
 	If the response contains multiple resources, the first resource is returned.
 	If the response indicates success but doesn't contain any resources, the returned future fails.
-	
+
 	- parameter ID:   ID of resource to fetch.
 	- parameter type: The type of resource to fetch.
-	
+
 	- returns: A future that resolves to a tuple containing the fetched resource, the document meta, and the document jsonapi object.
 	*/
 	public func findOne<T: Resource>(ID: String, ofType type: T.Type) -> Future<(resource: T, meta: Metadata?, jsonapi: JSONAPIData?), SpineError> {
 		let query = Query(resourceType: type, resourceIDs: [ID])
 		return findOne(query)
 	}
-	
+
 	/**
 	Fetch all resources with the given type.
 	This does not explicitly impose any limit, but the server may choose to limit the response.
-	
+
 	- parameter type: The type of resource to fetch.
-	
+
 	- returns: A future that resolves to a tuple containing the fetched ResourceCollection, the document meta, and the document jsonapi object.
 	*/
 	public func findAll<T: Resource>(type: T.Type) -> Future<(resources: ResourceCollection, meta: Metadata?, jsonapi: JSONAPIData?), SpineError> {
 		let query = Query(resourceType: type)
 		return find(query)
 	}
-	
-	
+
+
 	// MARK: Loading
-	
+
 	/**
 	Load the given resource if needed. If its `isLoaded` property is true, it returns the resource as is.
 	Otherwise it loads the resource using the passed query.
-	
+
 	The `queryCallback` parameter can be used if the resource should be loaded by using a custom query.
 	For example, in case you want to include a relationship or load a sparse fieldset.
-	
+
 	Spine creates a basic query to load the resource and passes it to the queryCallback.
 	From this callback you return a modified query, or a whole new query if desired. This returned
 	query is then used when loading the resource.
-	
+
 	- parameter resource:      The resource to ensure.
 	- parameter queryCallback: A optional function that returns the query used to load the resource.
-	
+
 	- returns: A future that resolves to the loaded resource.
 	*/
 	public func load<T: Resource>(resource: T, queryCallback: ((Query<T>) -> Query<T>)? = nil) -> Future<T, SpineError> {
@@ -221,21 +221,21 @@
 		}
 		return loadResourceByExecutingQuery(resource, query: query)
 	}
-	
+
 	/**
 	Reload the given resource even when it's already loaded. The returned resource will be the same
 	instance as the passed resource.
-	
+
 	The `queryCallback` parameter can be used if the resource should be loaded by using a custom query.
 	For example, in case you want to include a relationship or load a sparse fieldset.
-	
+
 	Spine creates a basic query to load the resource and passes it to the queryCallback.
 	From this callback you return a modified query, or a whole new query if desired. This returned
 	query is then used when loading the resource.
-	
+
 	- parameter resource:      The resource to reload.
 	- parameter queryCallback: A optional function that returns the query used to load the resource.
-	
+
 	- returns: A future that resolves to the reloaded resource.
 	*/
 	public func reload<T: Resource>(resource: T, queryCallback: ((Query<T>) -> Query<T>)? = nil) -> Future<T, SpineError> {
@@ -245,15 +245,15 @@
 		}
 		return loadResourceByExecutingQuery(resource, query: query, skipIfLoaded: false)
 	}
-	
+
 	func loadResourceByExecutingQuery<T: Resource>(resource: T, query: Query<T>, skipIfLoaded: Bool = true) -> Future<T, SpineError> {
 		let promise = Promise<T, SpineError>()
-		
+
 		if skipIfLoaded && resource.isLoaded {
 			promise.success(resource)
 			return promise.future
 		}
-		
+
 		let operation = FetchOperation(query: query, spine: self)
 		operation.mappingTargets = [resource]
 		operation.completionBlock = { [unowned operation] in
@@ -263,30 +263,30 @@
 				promise.success(resource)
 			}
 		}
-		
+
 		addOperation(operation)
-		
-		return promise.future
-	}
-	
-	
+
+		return promise.future
+	}
+
+
 	// MARK: Paginating
-	
+
 	/**
 	Loads the next page of the given resource collection. The newly loaded resources are appended to the passed collection.
 	When the next page is not available, the returned future will fail with a `NextPageNotAvailable` error code.
-	
+
 	- parameter collection: The collection for which to load the next page.
-	
+
 	- returns: A future that resolves to the ResourceCollection including the newly loaded resources.
 	*/
 	public func loadNextPageOfCollection(collection: ResourceCollection) -> Future<ResourceCollection, SpineError> {
 		let promise = Promise<ResourceCollection, SpineError>()
-		
+
 		if let nextURL = collection.nextURL {
 			let query = Query(URL: nextURL)
 			let operation = FetchOperation(query: query, spine: self)
-			
+
 			operation.completionBlock = { [unowned operation] in
 				switch operation.result! {
 				case .Success(let document):
@@ -295,37 +295,37 @@
 					collection.resourcesURL = nextCollection.resourcesURL
 					collection.nextURL = nextCollection.nextURL
 					collection.previousURL = nextCollection.previousURL
-					
+
 					promise.success(collection)
 				case .Failure(let error):
 					promise.failure(error)
 				}
 			}
-			
+
 			addOperation(operation)
-			
+
 		} else {
 			promise.failure(SpineError.NextPageNotAvailable)
 		}
-		
-		return promise.future
-	}
-	
+
+		return promise.future
+	}
+
 	/**
 	Loads the previous page of the given resource collection. The newly loaded resources are prepended to the passed collection.
 	When the previous page is not available, the returned future will fail with a `PreviousPageNotAvailable` error code.
-	
+
 	- parameter collection: The collection for which to load the previous page.
-	
+
 	- returns: A future that resolves to the ResourceCollection including the newly loaded resources.
 	*/
 	public func loadPreviousPageOfCollection(collection: ResourceCollection) -> Future<ResourceCollection, SpineError> {
 		let promise = Promise<ResourceCollection, SpineError>()
-		
+
 		if let previousURL = collection.previousURL {
 			let query = Query(URL: previousURL)
 			let operation = FetchOperation(query: query, spine: self)
-			
+
 			operation.completionBlock = { [unowned operation] in
 				switch operation.result! {
 				case .Success(let document):
@@ -334,7 +334,7 @@
 					collection.resourcesURL = previousCollection.resourcesURL
 					collection.nextURL = previousCollection.nextURL
 					collection.previousURL = previousCollection.previousURL
-					
+
 					promise.success(collection)
 				case .Failure(let error):
 					promise.failure(error)
@@ -342,34 +342,28 @@
 			}
 
 			addOperation(operation)
-			
+
 		} else {
 			promise.failure(SpineError.PreviousPageNotAvailable)
 		}
-		
-		return promise.future
-	}
-	
-	
+
+		return promise.future
+	}
+
+
 	// MARK: Persisting
-	
+
 	/**
 	Saves the given resource.
-	
+
 	- parameter resource: The resource to save.
-	
+
 	- returns: A future that resolves to the saved resource.
 	*/
-<<<<<<< HEAD
-	public func save(resource: Resource) -> Future<Resource, SpineError> {
-		let promise = Promise<Resource, SpineError>()
-=======
-	public func save<T: Resource>(resource: T) -> Future<T, NSError> {
-		let promise = Promise<T, NSError>()
->>>>>>> 6a6483fd
-		
+	public func save<T: Resource>(resource: T) -> Future<T, SpineError> {
+		let promise = Promise<T, SpineError>()
 		let operation = SaveOperation(resource: resource, spine: self)
-		
+
 		operation.completionBlock = { [unowned operation] in
 			if let error = operation.result?.error {
 				promise.failure(error)
@@ -377,29 +371,23 @@
 				promise.success(resource)
 			}
 		}
-		
+
 		addOperation(operation)
-		
-		return promise.future
-	}
-	
+
+		return promise.future
+	}
+
 	/**
 	Deletes the given resource.
-	
+
 	- parameter resource: The resource to delete.
-	
+
 	- returns: A future
 	*/
-<<<<<<< HEAD
-	public func delete(resource: Resource) -> Future<Void, SpineError> {
+	public func delete<T: Resource>(resource: T) -> Future<Void, SpineError> {
 		let promise = Promise<Void, SpineError>()
-=======
-	public func delete<T: Resource>(resource: T) -> Future<Void, NSError> {
-		let promise = Promise<Void, NSError>()
->>>>>>> 6a6483fd
-		
 		let operation = DeleteOperation(resource: resource, spine: self)
-		
+
 		operation.completionBlock = { [unowned operation] in
 			if let error = operation.result?.error {
 				promise.failure(error)
@@ -407,9 +395,9 @@
 				promise.success()
 			}
 		}
-		
+
 		addOperation(operation)
-		
+
 		return promise.future
 	}
 }
@@ -420,16 +408,16 @@
 public extension Spine {
 	/**
 	Registers a resource class.
-	
+
 	- parameter resourceClass: The resource class to register.
 	*/
 	func registerResource(resourceClass: Resource.Type) {
 		serializer.registerResource(resourceClass)
 	}
-	
+
 	/**
 	Registers transformer `transformer`.
-	
+
 	- parameter transformer: The Transformer to register.
 	*/
 	func registerValueFormatter<T: ValueFormatter>(formatter: T) {
@@ -449,15 +437,15 @@
 enum Failable<T, E: ErrorType> {
 	case Success(T)
 	case Failure(E)
-	
+
 	init(_ value: T) {
 		self = .Success(value)
 	}
-	
+
 	init(_ error: E) {
 		self = .Failure(error)
 	}
-	
+
 	var error: E? {
 		switch self {
 		case .Failure(let error):
